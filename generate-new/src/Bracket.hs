--- conflicted
+++ resolved
@@ -372,14 +372,6 @@
             else innerHsType ~> ConT ''IO :@ VarT (mkName "r")
           wrapperType =
             foldr (~>) (ConT ''IO :@ VarT (mkName "r")) (argHsTypes ++ [cont])
-<<<<<<< HEAD
-=======
-          resourcePattern = if noDestructorResource then "_" else "o"
-          callDestructor =
-            (if noResource then emptyDoc else "\\" <> resourcePattern <+> "-> ")
-              <> pretty destroy
-              <+> hsep destroyArgVars
->>>>>>> ce8adbb2
         constrainedType <- constrainStructVariables wrapperType
         wrapperTDoc     <- renderType constrainedType
         bracketDoc      <- if noResource
@@ -469,8 +461,8 @@
       | otherwise -> throw "Can't find single argument for member"
   tellImport destroy
   let callDestructor =
-        (if noResource then emptyDoc else "\\" <> resourcePattern <+> "->")
-          <+> pretty destroy
+        (if noResource then emptyDoc else "\\" <> resourcePattern <+> "-> ")
+          <> pretty destroy
           <+> sep destroyArgVars
       traverseDestroy = "traverse" <+> parens callDestructor
   pure $ bool callDestructor traverseDestroy bDestroyIndividually
